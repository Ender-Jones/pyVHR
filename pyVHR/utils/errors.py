import numpy as np
import plotly.graph_objects as go
from pyVHR.plot.visualize import VisualizeParams
from pyVHR.BPM.utils import Welch


def getErrors(bvps, fps, bpmES, bpmGT, timesES, timesGT):
    
    if type(bpmES) == list:
        bpmES = np.expand_dims(bpmES, axis=0)
    if type(bpmES) == np.ndarray:
        if len(bpmES.shape) == 1:
            bpmES = np.expand_dims(bpmES, axis=0)

    RMSE = RMSEerror(bpmES, bpmGT, timesES, timesGT)
    MAE = MAEerror(bpmES, bpmGT, timesES, timesGT)
    MAX = MAXError(bpmES, bpmGT, timesES, timesGT)
    PCC = PearsonCorr(bpmES, bpmGT, timesES, timesGT)
    CCC = LinCorr(bpmES, bpmGT, timesES, timesGT)
    SNR = get_SNR(bvps, fps, bpmGT, timesES)
    return RMSE, MAE, MAX, PCC, CCC, SNR


def RMSEerror(bpmES, bpmGT, timesES=None, timesGT=None):
    """ RMSE: """

    diff = bpm_diff(bpmES, bpmGT, timesES, timesGT)
    n, m = diff.shape  # n = num channels, m = bpm length
    df = np.zeros(n)
    for j in range(m):
        for c in range(n):
            df[c] += np.power(diff[c, j], 2)

    # -- final RMSE
    RMSE = np.sqrt(df/m)
    return RMSE


def MAEerror(bpmES, bpmGT, timesES=None, timesGT=None):
    """ MAE: """

    diff = bpm_diff(bpmES, bpmGT, timesES, timesGT)
    n, m = diff.shape  # n = num channels, m = bpm length
    df = np.sum(np.abs(diff), axis=1)

    # -- final MAE
    MAE = df/m
    return MAE


def MAXError(bpmES, bpmGT, timesES=None, timesGT=None):
    """ MAE: """

    diff = bpm_diff(bpmES, bpmGT, timesES, timesGT)
    n, m = diff.shape  # n = num channels, m = bpm length
    df = np.max(np.abs(diff), axis=1)

    # -- final MAE
    MAX = df
    return MAX


def PearsonCorr(bpmES, bpmGT, timesES=None, timesGT=None):
    from scipy import stats

    diff = bpm_diff(bpmES, bpmGT, timesES, timesGT)
    n, m = diff.shape  # n = num channels, m = bpm length
    CC = np.zeros(n)
    for c in range(n):
        # -- corr
        r, p = stats.pearsonr(diff[c, :]+bpmES[c, :], bpmES[c, :])
        CC[c] = r
    return CC


def LinCorr(bpmES, bpmGT, timesES=None, timesGT=None):

    diff = bpm_diff(bpmES, bpmGT, timesES, timesGT)
    n, m = diff.shape  # n = num channels, m = bpm length
    CCC = np.zeros(n)
    for c in range(n):
        # -- Lin's Concordance Correlation Coefficient
        ccc = concordance_correlation_coefficient(bpmES[c, :], diff[c, :]+bpmES[c, :])
        CCC[c] = ccc
    return CCC


def printErrors(RMSE, MAE, MAX, PCC, CCC, SNR):
<<<<<<< HEAD
    print("\n    * Errors: RMSE = %.2f, MAE = %.2f, MAX = %.2f, PCC = %.2f, CCC = %.2f, SNR = %.2f" %
=======
    print("\n    * Errors: RMSE = %.2f, MAE = %.2f, MAX = %.2f, PCC = %.2f, CCC = %.2f SNR = %.2f" %
>>>>>>> d5ecd0e0
          (RMSE, MAE, MAX, PCC, CCC, SNR))


def displayErrors(bpmES, bpmGT, timesES=None, timesGT=None):

    if type(bpmES) == list:
        bpmES = np.expand_dims(bpmES, axis=0)
    if type(bpmES) == np.ndarray:
        if len(bpmES.shape) == 1:
            bpmES = np.expand_dims(bpmES, axis=0)


    if (timesES is None) or (timesGT is None):
        timesES = np.arange(m)
        timesGT = timesES

    diff = bpm_diff(bpmES, bpmGT, timesES, timesGT)
    n, m = diff.shape  # n = num channels, m = bpm length
    df = np.abs(diff)
    dfMean = np.around(np.mean(df, axis=1), 1)

    # -- plot errors
    fig = go.Figure()
    name = 'Ch 1 (µ = ' + str(dfMean[0]) + ' )'
    fig.add_trace(go.Scatter(
        x=timesES, y=df[0, :], name=name, mode='lines+markers'))
    if n > 1:
        name = 'Ch 2 (µ = ' + str(dfMean[1]) + ' )'
        fig.add_trace(go.Scatter(
            x=timesES, y=df[1, :], name=name, mode='lines+markers'))
        name = 'Ch 3 (µ = ' + str(dfMean[2]) + ' )'
        fig.add_trace(go.Scatter(
            x=timesES, y=df[2, :], name=name, mode='lines+markers'))
    fig.update_layout(xaxis_title='Times (sec)',
                      yaxis_title='MAE', showlegend=True)
    fig.show(renderer=VisualizeParams.renderer)

    # -- plot bpm Gt and ES
    fig = go.Figure()
    GTmean = np.around(np.mean(bpmGT), 1)
    name = 'GT (µ = ' + str(GTmean) + ' )'
    fig.add_trace(go.Scatter(x=timesGT, y=bpmGT,
                             name=name, mode='lines+markers'))
    ESmean = np.around(np.mean(bpmES[0, :]), 1)
    name = 'ES1 (µ = ' + str(ESmean) + ' )'
    fig.add_trace(go.Scatter(
        x=timesES, y=bpmES[0, :], name=name, mode='lines+markers'))
    if n > 1:
        ESmean = np.around(np.mean(bpmES[1, :]), 1)
        name = 'ES2 (µ = ' + str(ESmean) + ' )'
        fig.add_trace(go.Scatter(
            x=timesES, y=bpmES[1, :], name=name, mode='lines+markers'))
        ESmean = np.around(np.mean(bpmES[2, :]), 1)
        name = 'E3 (µ = ' + str(ESmean) + ' )'
        fig.add_trace(go.Scatter(
            x=timesES, y=bpmES[2, :], name=name, mode='lines+markers'))

    fig.update_layout(xaxis_title='Times (sec)',
                      yaxis_title='BPM', showlegend=True)
    fig.show(renderer=VisualizeParams.renderer)


def bpm_diff(bpmES, bpmGT, timesES=None, timesGT=None):
    n, m = bpmES.shape  # n = num channels, m = bpm length

    if (timesES is None) or (timesGT is None):
        timesES = np.arange(m)
        timesGT = timesES

    diff = np.zeros((n, m))
    for j in range(m):
        t = timesES[j]
        i = np.argmin(np.abs(t-timesGT))
        for c in range(n):
            diff[c, j] = bpmGT[i]-bpmES[c, j]
    return diff


def concordance_correlation_coefficient(bpm_true, bpm_pred):
    cor=np.corrcoef(bpm_true, bpm_pred)[0][1]
    mean_true = np.mean(bpm_true)
    mean_pred = np.mean(bpm_pred)
    
    var_true = np.var(bpm_true)
    var_pred = np.var(bpm_pred)
    
    sd_true = np.std(bpm_true)
    sd_pred = np.std(bpm_pred)
    
    numerator = 2*cor*sd_true*sd_pred
    denominator = var_true + var_pred + (mean_true - mean_pred)**2

    return numerator/denominator


def get_SNR(bvps, fps, reference_hrs, timesES):
    '''Computes the signal-to-noise ratio of the BVP
    signals according to the method by -- de Haan G. et al., IEEE Transactions on Biomedical Engineering (2013).
    SNR calculated as the ratio (in dB) of power contained within +/- 0.1 Hz
    of the reference heart rate frequency and +/- 0.2 of its first
    harmonic and sum of all other power between 0.5 and 4 Hz.
    Adapted from https://github.com/danmcduff/iphys-toolbox/blob/master/tools/bvpsnr.m
    '''
    interv1 = 0.2*60
    interv2 = 0.2*60
    NyquistF = fps/2.;
    FResBPM = 0.5
    nfft = np.ceil((60*2*NyquistF)/FResBPM)
    SNRs = []
    for idx, bvp in enumerate(bvps):
        curr_ref = reference_hrs[int(timesES[idx])]
        pfreqs, power = Welch(bvp, fps, nfft=nfft)
        GTMask1 = np.logical_and(pfreqs>=curr_ref-interv1, pfreqs<=curr_ref+interv1)
        GTMask2 = np.logical_and(pfreqs>=(curr_ref*2)-interv2, pfreqs<=(curr_ref*2)+interv2)
        GTMask = np.logical_or(GTMask1, GTMask2)
        FMask = np.logical_not(GTMask)
        win_snr = []
        for i in range(len(power)):
            p = power[i,:]
            SPower = np.sum(p[GTMask])
            allPower = np.sum(p[FMask])
            snr = 10*np.log10(SPower/allPower)
            win_snr.append(snr)
        SNRs.append(np.median(win_snr))
    return np.array([np.mean(SNRs)])


def _plot_PSD_snr(pfreqs, p, curr_ref, interv1, interv2):
    import matplotlib.pyplot as plt
    import numpy as np
    plt.plot(pfreqs, np.squeeze(p))
    x1 = pfreqs[np.argmin(np.abs(pfreqs-curr_ref))]
    x2 = pfreqs[np.argmin(np.abs(pfreqs-curr_ref))]
    y1 = 0
    y2 = p[np.argmin(np.abs(pfreqs-curr_ref))]
    plt.plot([x1, x2], [y1, y2], color='r', linestyle='-', linewidth=2)
    x1 = pfreqs[np.argmin(np.abs(pfreqs-curr_ref*2))]
    x2 = pfreqs[np.argmin(np.abs(pfreqs-curr_ref*2))]
    y1 = 0
    y2 = p[np.argmin(np.abs(pfreqs-curr_ref*2))]
    plt.plot([x1, x2], [y1, y2], color='r', linestyle='-', linewidth=2)
    x1 = pfreqs[np.argmin(np.abs(pfreqs-curr_ref-interv1))]
    x2 = pfreqs[np.argmin(np.abs(pfreqs-curr_ref-interv1))]
    y1 = 0
    y2 = p[np.argmin(np.abs(pfreqs-curr_ref-interv1))]
    plt.plot([x1, x2], [y1, y2], color='k', linestyle='-', linewidth=2)
    x1 = pfreqs[np.argmin(np.abs(pfreqs-curr_ref+interv1))]
    x2 = pfreqs[np.argmin(np.abs(pfreqs-curr_ref+interv1))]
    y1 = 0
    y2 = p[np.argmin(np.abs(pfreqs-curr_ref+interv1))]
    plt.plot([x1, x2], [y1, y2], color='k', linestyle='-', linewidth=2)
    x1 = pfreqs[np.argmin(np.abs(pfreqs-curr_ref*2-interv1))]
    x2 = pfreqs[np.argmin(np.abs(pfreqs-curr_ref*2-interv1))]
    y1 = 0
    y2 = p[np.argmin(np.abs(pfreqs-curr_ref*2-interv1))]
    plt.plot([x1, x2], [y1, y2], color='k', linestyle='-', linewidth=2)
    x1 = pfreqs[np.argmin(np.abs(pfreqs-curr_ref*2+interv1))]
    x2 = pfreqs[np.argmin(np.abs(pfreqs-curr_ref*2+interv1))]
    y1 = 0
    y2 = p[np.argmin(np.abs(pfreqs-curr_ref*2+interv1))]
    plt.plot([x1, x2], [y1, y2], color='k', linestyle='-', linewidth=2)
    plt.show()<|MERGE_RESOLUTION|>--- conflicted
+++ resolved
@@ -86,11 +86,7 @@
 
 
 def printErrors(RMSE, MAE, MAX, PCC, CCC, SNR):
-<<<<<<< HEAD
     print("\n    * Errors: RMSE = %.2f, MAE = %.2f, MAX = %.2f, PCC = %.2f, CCC = %.2f, SNR = %.2f" %
-=======
-    print("\n    * Errors: RMSE = %.2f, MAE = %.2f, MAX = %.2f, PCC = %.2f, CCC = %.2f SNR = %.2f" %
->>>>>>> d5ecd0e0
           (RMSE, MAE, MAX, PCC, CCC, SNR))
 
 
